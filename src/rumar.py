#!/usr/bin/python3
# rumar – a file-backup utility
# Copyright (C) 2023, 2024  macmarrum
#
# This program is free software: you can redistribute it and/or modify
# it under the terms of the GNU General Public License as published by
# the Free Software Foundation, either version 3 of the License, or
# (at your option) any later version.
#
# This program is distributed in the hope that it will be useful,
# but WITHOUT ANY WARRANTY; without even the implied warranty of
# MERCHANTABILITY or FITNESS FOR A PARTICULAR PURPOSE.  See the
# GNU General Public License for more details.
#
# You should have received a copy of the GNU General Public License
# along with this program.  If not, see <https://www.gnu.org/licenses/>.
import argparse
import logging
import logging.config
import os
import re
import sqlite3
import stat
import sys
import tarfile
import zipfile
from dataclasses import dataclass
from datetime import datetime, timedelta, date
from enum import Enum
from hashlib import sha256
from pathlib import Path
from textwrap import dedent
from typing import Iterator, Union, Optional, Literal, Pattern, Any, Iterable

vi = sys.version_info
assert (vi.major, vi.minor) >= (3, 9), 'expected Python 3.9 or higher'

try:
    import pyzipper
    is_pyzipper_present = True
except ImportError:
    print('pyzipper is missing => no support for zipx')
    is_pyzipper_present = False

try:
    import tomllib
except ImportError:
    try:
        import tomli as tomllib
    except ImportError:
        print('use Python version >= 3.11 or install the module "tomli"')
        raise

me = Path(__file__)

DEBUG_11 = 11
DEBUG_12 = 12
DEBUG_13 = 13
DEBUG_14 = 14
DEBUG_15 = 15
DEBUG_16 = RETVAL_16 = 16
DEBUG_17 = METHOD_17 = 17
LEVEL_TO_SHORT = {
    10: '>>',  # DEBUG
    11: '>:',  # DEBUG11
    12: '>:',  # DEBUG12
    13: '>:',  # DEBUG13
    14: '>:',  # DEBUG14
    15: '>:',  # DEBUG15
    16: '>=',  # RETVAL
    17: '>~',  # METHOD
    20: '::',  # INFO
    30: '*=',  # WARNING
    40: '**',  # ERROR
    50: '##'  # CRITICAL
}
SHORT_DEFAULT = '->'

logging.addLevelName(DEBUG_11, 'DEBUG_11')
logging.addLevelName(DEBUG_12, 'DEBUG_12')
logging.addLevelName(DEBUG_13, 'DEBUG_13')
logging.addLevelName(DEBUG_14, 'DEBUG_14')
logging.addLevelName(DEBUG_15, 'DEBUG_15')
logging.addLevelName(DEBUG_16, 'DEBUG_16')
logging.addLevelName(DEBUG_17, 'DEBUG_17')


def log_record_factory(name, level, fn, lno, msg, args, exc_info, func=None, sinfo=None, **kwargs):
    """Add 'levelShort' field to LogRecord, to be used in 'format'"""
    log_record = logging.LogRecord(name, level, fn, lno, msg, args, exc_info, func, sinfo, **kwargs)
    log_record.levelShort = LEVEL_TO_SHORT.get(level, SHORT_DEFAULT)
    return log_record


logging.setLogRecordFactory(log_record_factory)


def get_default_path(suffix: str) -> Path:
    """Returns the same name but with the provided suffix, located in the same directory as the program.
    If not found, checks in %APPDATA%/ or $XDG_CONFIG_HOME/{path.stem}/.
    If not found, falls back to the first option.
    """
    name = me.with_suffix(suffix).name
    path = me.parent / name
    if path.exists():
        return path
    else:
        path_alt = get_appdata() / me.stem / name
        if path_alt.exists():
            return path_alt
        else:
            return path


def get_appdata() -> Path:
    if os.name == 'nt':
        return Path(os.environ['APPDATA'])
    elif os.name == 'posix':
        return Path(os.environ.get('XDG_CONFIG_HOME', '~/.config')).expanduser()
    else:
        raise RuntimeError(f"unknown os.name: {os.name}")


LOGGING_TOML_DEFAULT = '''\
version = 1

[formatters.f1]
format = "{levelShort} {asctime}: {funcName:24} {msg}"
style = "{"
validate = true

[handlers.to_console]
class = "logging.StreamHandler"
formatter = "f1"
#level = "DEBUG_14"

[handlers.to_file]
class = "logging.FileHandler"
filename = "rumar.log"
encoding = "UTF-8"
formatter = "f1"
#level = "DEBUG_14"

[loggers.rumar]
handlers = [
    "to_console",
    "to_file",
]
level = "DEBUG_14"
'''

rumar_logging_toml_path = get_default_path(suffix='.logging.toml')
if rumar_logging_toml_path.exists():
    print(f":: loading logging config from {rumar_logging_toml_path}")
    dict_config = tomllib.load(rumar_logging_toml_path.open('rb'))
else:
    print(f":: loading default logging config")
    dict_config = tomllib.loads(LOGGING_TOML_DEFAULT)
logging.config.dictConfig(dict_config)
logger = logging.getLogger('rumar')

store_true = 'store_true'


def main():
    parser = argparse.ArgumentParser()
    parser.add_argument('-t', '--toml', type=make_path, default=get_default_path(suffix='.toml'))
    subparsers = parser.add_subparsers(dest='subparser')
    parser_list = subparsers.add_parser('list-profiles', aliases=['l'])
    parser_list.set_defaults(func=list_profiles)
    add_profile_args_to_parser(parser_list, required=False)
    parser_create = subparsers.add_parser(Command.CREATE.value, aliases=['c'])
    parser_create.set_defaults(func=create)
    add_profile_args_to_parser(parser_create, required=True)
    parser_extract = subparsers.add_parser(Command.EXTRACT.value, aliases=['x'])
    parser_extract.set_defaults(func=extract)
    add_profile_args_to_parser(parser_extract, required=True)
    parser_extract.add_argument('-e', '--extract-root', type=make_path, required=True)
    parser_sweep = subparsers.add_parser(Command.SWEEP.value, aliases=['s'])
    parser_sweep.set_defaults(func=sweep)
    parser_sweep.add_argument('-d', '--dry-run', action=store_true)
    add_profile_args_to_parser(parser_sweep, required=True)
    args = parser.parse_args()
    args.func(args)


def add_profile_args_to_parser(parser: argparse.ArgumentParser, required: bool):
    profile_gr = parser.add_mutually_exclusive_group(required=required)
    profile_gr.add_argument('-a', '--all', action=store_true)
    profile_gr.add_argument('-p', '--profile')


def make_path(file_path: str) -> Path:
    return Path(file_path).expanduser()


def list_profiles(args):
    profile_to_settings = create_profile_to_settings_from_toml_path(args.toml)
    for profile, settings in profile_to_settings.items():
        if args.profile and profile != args.profile:
            continue
        print(f"{settings}")


def create(args):
    profile_to_settings = create_profile_to_settings_from_toml_path(args.toml)
    rumar = Rumar(profile_to_settings)
    if args.all:
        rumar.create_for_all_profiles()
    elif args.profile:
        rumar.create_for_profile(args.profile)


def extract(args):
    print('** extract not implemented')


def sweep(args):
    profile_to_settings = create_profile_to_settings_from_toml_path(args.toml)
    broom = Broom(profile_to_settings)
    is_dry_run = args.dry_run or False
    if args.all:
        broom.sweep_all_profiles(is_dry_run=is_dry_run)
    elif args.profile:
        broom.sweep_profile(args.profile, is_dry_run=is_dry_run)


class RumarFormat(Enum):
    TAR = 'tar'
    TGZ = 'tar.gz'
    TBZ = 'tar.bz2'
    TXZ = 'tar.xz'
    ZIPX = 'zipx'


class Command(Enum):
    CREATE = 'create'
    EXTRACT = 'extract'
    SWEEP = 'sweep'


@dataclass
class Settings:
    r"""
    profile: str
      name of the profile
    backup_base_dir: str
      used by: create, sweep
      path to the base directory used for backup; usually set in the global space, common for all profiles
      backup dir for each profile is constructed as _**backup_base_dir**_ + _**profile**_, unless _**backup_base_dir_for_profile**_ is set, which takes precedence
    backup_base_dir_for_profile: str
      used by: create, sweep
      path to the base dir used for the profile; usually left unset; see _**backup_base_dir**_
    archive_format: Literal['tar', 'tar.gz', 'tar.bz2', 'tar.xz', 'zipx'] = 'tar.gz'
      used by: create, sweep
      format of archive files to be created
      zipx is AES-encrypted, therefore password must be provided
    password: str
      used by: create
      for zipx encryption
    compression_level: int = 3
      used by: create
<<<<<<< HEAD
      for the formats 'tar.gz', 'tar.bz2', 'tar.xz', 'zipx': compression level from 0 to 9
    no_compression_suffixes_default: str = '7z,zip,jar,rar,tgz,gz,tbz,bz2,xz,zst,zstd,xlsx,docx,pptx,ods,odt,odp,odg,odb,epub,mobi,png,jpg,gif,mp4,mov,avi,mp3,m4a,aac,ogg,ogv,kdbx'
=======
      for the formats 'tar.gz', 'tar.bz2', 'tar.xz': compression level from 0 to 9
    no_compression_suffixes_default: str = '7z,zip,zipx,jar,rar,tgz,gz,tbz,bz2,xz,zst,zstd,xlsx,docx,pptx,ods,odt,odp,odg,odb,epub,mobi,png,jpg,gif,mp4,mov,avi,mp3,m4a,aac,ogg,ogv,kdbx'
>>>>>>> a0982b8a
      used by: create
      comma-separated string of lower-case suffixes for which to use uncompressed tar
    no_compression_suffixes: str = ''
      used by: create
      extra lower-case suffixes in addition to _**no_compression_suffixes_default**_
    tar_format: Literal[0, 1, 2] = tarfile.GNU_FORMAT
      used by: create
      Double Commander fails to correctly display mtime when PAX is used, therefore GNU is the default
    source_dir: str
      used by: create
      path to the directory which is to be archived
    included_top_dirs: list[str]
      used by: create, sweep
      a list of paths
      if present, only files from those dirs and their descendant subdirs will be considered, together with _**included_files_as_glob**_
      the paths can be relative to _**source_dir**_ or absolute, but always under _**source_dir**_
      if missing, _**source_dir**_ and all its descendant subdirs will be considered
    excluded_top_dirs: list[str]
      used by: create, sweep
      like _**included_top_dirs**_, but for exclusion
    included_dirs_as_regex: list[str]
      used by: create, sweep
      a list of regex patterns, applied after _**..._top_dirs**_ and dirnames of _**..._files_as_glob**_
      if present, only matching directories will be included
      `/` must be used as the path separator, also on MS Windows
      the patterns are matched against a path relative to _**source_dir**_
      the first segment in the relative path (to match against) also starts with a slash
      e.g. `['/B$',]` will match any basename equal to `B`, at any level
      regex-pattern matching is case-sensitive – use `(?i)` at each pattern's beginning for case-insensitive matching
      see also https://docs.python.org/3/library/re.html
    excluded_dirs_as_regex: list[str]
      used by: create, sweep
      like _**included_dirs_as_regex**_, but for exclusion
    included_files_as_glob: list[str]
      used by: create, sweep
      a list of glob patterns, also known as shell-style wildcards, i.e. `* ? [seq] [!seq]`
      if present, only matching files will be considered, together with files from _**included_top_dirs**_
      the paths/globs can be partial, relative to _**source_dir**_ or absolute, but always under _**source_dir**_
      e.g. `["My Music\*.m3u"]`
      on MS Windows, global-pattern matching is case-insensitive
      caution: a leading path separator in a path/glob indicates a root directory, e.g. `["\My Music\*"]`
      means `C:\My Music\*` or `D:\My Music\*` but not `C:\Users\Mac\Documents\My Music\*`
      see also https://docs.python.org/3/library/fnmatch.html and https://en.wikipedia.org/wiki/Glob_(programming)
    excluded_files_as_glob: list[str]
      used by: create, sweep
      like _**included_files_as_glob**_, but for exclusion
    included_files_as_regex: list[str]
      used by: create, sweep
      like _**included_dirs_as_regex**_, but for files
      applied after _**..._top_dirs**_ and _**..._dirs_as_regex**_ and _**..._files_as_glob**_
    excluded_files_as_regex: list[str]
      used by: create, sweep
      like _**included_files_as_regex**_, but for exclusion
    sha256_comparison_if_same_size: bool = False
      used by: create
      when False, a file is considered changed if its mtime is later than the latest backup's mtime and its size changed
      when True, SHA256 checksum is calculated to determine if the file changed despite having the same size
      _mtime := time of last modification_
      see also https://en.wikipedia.org/wiki/File_verification
    file_deduplication: bool = False
      used by: create
      when True, an attempt is made to find and skip duplicates
      a duplicate file has the same suffix and size and part of its name, case-insensitive (suffix, name)
    min_age_in_days_of_backups_to_sweep: int = 2
      used by: sweep
      only the backups which are older than the specified number of days are considered for removal
    number_of_backups_per_day_to_keep: int = 2
      used by: sweep
      for each file, the specified number of backups per day is kept, if available
      more backups per day might be kept to satisfy _**number_of_backups_per_week_to_keep**_ and/or _**number_of_backups_per_month_to_keep**_
      oldest backups are removed first
    number_of_backups_per_week_to_keep: int = 14
      used by: sweep
      for each file, the specified number of backups per week is kept, if available
      more backups per week might be kept to satisfy _**number_of_backups_per_day_to_keep**_ and/or _**number_of_backups_per_month_to_keep**_
      oldest backups are removed first
    number_of_backups_per_month_to_keep: int = 60
      used by: sweep
      for each file, the specified number of backups per month is kept, if available
      more backups per month might be kept to satisfy _**number_of_backups_per_day_to_keep**_ and/or _**number_of_backups_per_week_to_keep**_
      oldest backups are removed first
    commands_which_use_filters: list[str] = ['create']
      used by: create, sweep
      determines which commands can use the filters specified in the included_* and excluded_* settings
      by default, filters are used only by _**create**_, i.e. _**sweep**_ considers all created backups (no filter is applied)
      a filter for _**sweep**_ could be used to e.g. never remove backups from the first day of a month:
      `excluded_files_as_regex = ['/\d\d\d\d-\d\d-01_\d\d,\d\d,\d\d\.\d{6}(\+|-)\d\d,\d\d\~\d+(~.+)?.tar(\.(gz|bz2|xz))?$']`
      it's best when the setting is part of a separate profile, i.e. a copy made for _**sweep**_,
      otherwise _**create**_ will also seek such files to be excluded
    """
    profile: str
    backup_base_dir: Union[str, Path]
    source_dir: Union[str, Path]
    backup_base_dir_for_profile: Union[str, Path] = None
    included_top_dirs: Union[list[Path], set[Path], list[str], set[str]] = ()
    excluded_top_dirs: Union[list[Path], set[Path], list[str], set[str]] = ()
    included_dirs_as_regex: Union[list[str], list[Pattern]] = ()
    excluded_dirs_as_regex: Union[list[str], list[Pattern]] = ()
    included_files_as_glob: Union[list[str], set[str]] = ()
    excluded_files_as_glob: Union[list[str], set[str]] = ()
    included_files_as_regex: Union[list[str], list[Pattern]] = ()
    excluded_files_as_regex: Union[list[str], list[Pattern]] = ()
    archive_format: Union[str, RumarFormat] = RumarFormat.TGZ
    password: str = None
    zip_compression_method: int = zipfile.ZIP_DEFLATED
    compression_level: int = 3
    no_compression_suffixes_default: str = (
        '7z,zip,zipx,jar,rar,tgz,gz,tbz,bz2,xz,zst,zstd,'
        'xlsx,docx,pptx,ods,odt,odp,odg,odb,epub,mobi,'
        'png,jpg,gif,mp4,mov,avi,mp3,m4a,aac,ogg,ogv,kdbx'
    )
    no_compression_suffixes: str = ''
    tar_format: Literal[0, 1, 2] = tarfile.GNU_FORMAT
    sha256_comparison_if_same_size: bool = False
    file_deduplication: bool = False
    min_age_in_days_of_backups_to_sweep: int = 2
    number_of_backups_per_day_to_keep: int = 2
    number_of_backups_per_week_to_keep: int = 14
    number_of_backups_per_month_to_keep: int = 60
    commands_which_use_filters: Union[list[str], list[Command]] = (Command.CREATE,)
    COMMA = ','

    @staticmethod
    def is_each_elem_of_type(lst: list, typ: Union[Any, tuple]) -> bool:
        return all(isinstance(elem, typ) for elem in lst)

    def __post_init__(self):
        self._pathlify('source_dir')
        self._pathlify('backup_base_dir')
        if self.backup_base_dir_for_profile:
            self._pathlify('backup_base_dir_for_profile')
        else:
            self.backup_base_dir_for_profile = self.backup_base_dir / self.profile
        self._absolutopathosetify('included_top_dirs')
        self._setify('included_files_as_glob')
        self._absolutopathosetify('excluded_top_dirs')
        self._setify('excluded_files_as_glob')
        self._patternify('included_dirs_as_regex')
        self._patternify('included_files_as_regex')
        self._patternify('excluded_dirs_as_regex')
        self._patternify('excluded_files_as_regex')
        self.suffixes_without_compression = {f".{s}" for s in self.COMMA.join([self.no_compression_suffixes_default, self.no_compression_suffixes]).split(self.COMMA) if s}
        # https://stackoverflow.com/questions/71846054/-cast-a-string-to-an-enum-during-instantiation-of-a-dataclass-
        if self.archive_format is None:
            self.archive_format = RumarFormat.TGZ
        self.archive_format = RumarFormat(self.archive_format)
        self.commands_which_use_filters = [Command(cmd) for cmd in self.commands_which_use_filters]

    def _setify(self, attribute_name: str):
        attr = getattr(self, attribute_name)
        if attr is None:
            return set()
        setattr(self, attribute_name, set(attr))

    def _absolutopathosetify(self, attribute_name: str):
        attr = getattr(self, attribute_name)
        if attr is None:
            return set()
        lst = []
        for elem in attr:
            p = Path(elem)
            if not p.is_absolute():
                lst.append(self.source_dir / p)
            else:
                assert p.as_posix().startswith(self.source_dir.as_posix())
                lst.append(p)
        setattr(self, attribute_name, set(lst))

    def _pathlify(self, attribute_name: str):
        attr = getattr(self, attribute_name)
        if not attr:
            return attr
        if isinstance(attr, list):
            if not self.is_each_elem_of_type(attr, Path):
                setattr(self, attribute_name, [Path(elem) for elem in attr])
        else:
            if not isinstance(attr, Path):
                setattr(self, attribute_name, Path(attr))

    def _patternify(self, attribute_name: str):
        attr = getattr(self, attribute_name)
        if not attr:
            return attr
        if not isinstance(attr, list):
            raise AttributeError(f"expected a list of values, got {attr!r}")
        setattr(self, attribute_name, [re.compile(elem) for elem in attr])

    def __str__(self):
        return ("{"
                f"profile: {self.profile!r}, "
                f"backup_base_dir_for_profile: {self.backup_base_dir_for_profile.as_posix()!r}, "
                f"source_dir: {self.source_dir.as_posix()!r}"
                "}")


ProfileToSettings = dict[str, Settings]


def create_profile_to_settings_from_toml_path(toml_file: Path) -> ProfileToSettings:
    logger.log(DEBUG_11, f"{toml_file=}")
    toml_str = toml_file.read_text(encoding='UTF-8')
    return create_profile_to_settings_from_toml_text(toml_str)


def create_profile_to_settings_from_toml_text(toml_str) -> ProfileToSettings:
    profile_to_settings: ProfileToSettings = {}
    toml_dict = tomllib.loads(toml_str)
    verify_and_remove_version(toml_dict)
    common_kwargs_for_settings = {}
    profile_to_dict = {}
    for key, value in toml_dict.items():
        if isinstance(value, dict):  # gather profiles, i.e. "name": {dict, aka hash table}
            if not key.startswith('#'):  # skip profiles starting with hash (#)
                profile_to_dict[key] = value
        else:  # gather top-level settings (common for each profile)
            common_kwargs_for_settings[key] = value
    for profile, dct in profile_to_dict.items():
        kwargs_for_settings = common_kwargs_for_settings.copy()
        kwargs_for_settings['profile'] = profile
        for key, value in dct.items():
            kwargs_for_settings[key] = value
        profile_to_settings[profile] = Settings(**kwargs_for_settings)
    return profile_to_settings


def verify_and_remove_version(toml_dict):
    version = toml_dict.get('version', 'missing')
    if version != 1:
        raise ValueError(f"rumar.toml version is {version} - expected 1")
    del toml_dict['version']


class CreateReason(Enum):
    NEW = '+>'
    CHANGED = '~>'


SLASH = '/'
BACKSLASH = '\\'


def iter_all_files(top_path: Path):
    for root, dirs, files in os.walk(top_path):
        for file in files:
            yield Path(root, file)


def iter_matching_files(top_path: Path, s: Settings):
    inc_dirs_rx = s.included_dirs_as_regex
    exc_dirs_rx = s.excluded_dirs_as_regex
    inc_files_rx = s.included_files_as_regex
    exc_files_rx = s.excluded_files_as_regex
    for root, dirs, files in os.walk(top_path):
        for d in dirs.copy():
            dir_path = Path(root, d)
            relative_p = make_relative_p(dir_path, top_path, with_leading_slash=True)
            if is_dir_matching_top_dirs(dir_path, relative_p, s):  # matches dirnames and/or top_dirs, now check regex
                if inc_dirs_rx:  # only included paths must be considered
                    if not find_matching_pattern(relative_p, inc_dirs_rx):
                        dirs.remove(d)
                        logger.log(DEBUG_13, f"|d ...{relative_p}  -- skipping dir: none of included_dirs_as_regex matches")
                if d in dirs and (exc_rx := find_matching_pattern(relative_p, exc_dirs_rx)):
                    dirs.remove(d)
                    logger.log(DEBUG_14, f"|d ...{relative_p}  -- skipping dir: matches '{exc_rx}'")
            else:  # doesn't match dirnames and/or top_dirs
                dirs.remove(d)
        for f in files:
            file_path = Path(root, f)
            relative_p = make_relative_p(file_path, top_path, with_leading_slash=True)
            if is_file_matching_glob(file_path, relative_p, s):  # matches glob, now check regex
                if inc_files_rx:  # only included paths must be considered
                    if not find_matching_pattern(relative_p, inc_files_rx):
                        logger.log(DEBUG_13, f"|f ...{relative_p}  -- skipping: none of included_files_as_regex matches")
                else:  # no incl filtering; checking exc_files_rx
                    if exc_rx := find_matching_pattern(relative_p, exc_files_rx):
                        logger.log(DEBUG_14, f"|f ...{relative_p}  -- skipping: matches {exc_rx!r}")
                    else:
                        yield file_path
            else:  # doesn't match glob
                pass


def is_dir_matching_top_dirs(dir_path: Path, relative_p: str, s: Settings) -> bool:
    # remove the file part by splitting at the rightmost sep, making sure not to split at the root sep
    inc_file_dirnames_as_glob = {f.rsplit(sep, 1)[0] for f in s.included_files_as_glob if (sep := find_sep(f)) and sep in f.lstrip(sep)}
    inc_top_dirs_psx = [p.as_posix() for p in s.included_top_dirs]
    exc_top_dirs_psx = [p.as_posix() for p in s.excluded_top_dirs]
    dir_path_psx = dir_path.as_posix()
    for exc_top_psx in exc_top_dirs_psx:
        if dir_path_psx.startswith(exc_top_psx):
            logger.log(DEBUG_14, f"|D ...{relative_p}  -- skipping: matches excluded_top_dirs")
            return False
    if not (s.included_top_dirs or s.included_files_as_glob):
        logger.log(DEBUG_11, f"=D ...{relative_p}  -- including all: no included_top_dirs or included_files_as_glob")
        return True
    for dirname_glob in inc_file_dirnames_as_glob:
        if dir_path.match(dirname_glob):
            logger.log(DEBUG_12, f"=D ...{relative_p}  -- matches included_file_as_glob's dirname")
            return True
    for inc_top_psx in inc_top_dirs_psx:
        if dir_path_psx.startswith(inc_top_psx) or inc_top_psx.startswith(dir_path_psx):
            logger.log(DEBUG_12, f"=D ...{relative_p}  -- matches included_top_dirs")
            return True
    logger.log(DEBUG_13, f"|D ...{relative_p}  -- skipping: doesn't match dirnames and/or top_dirs")
    return False


def is_file_matching_glob(file_path: Path, relative_p: str, s: Settings) -> bool:
    inc_top_dirs_psx = [p.as_posix() for p in s.included_top_dirs]
    inc_files = s.included_files_as_glob
    exc_files = s.excluded_files_as_glob
    file_path_psx = file_path.as_posix()
    # interestingly, the following expression doesn't have the same effect as the below for-loops - why?
    # not any(file_path.match(file_as_glob) for file_as_glob in exc_files) and (
    #         any(file_path.match(file_as_glob) for file_as_glob in inc_files)
    #         or any(file_path_psx.startswith(top_dir) for top_dir in inc_top_dirs_psx)
    # )
    for file_as_glob in exc_files:
        if file_path.match(file_as_glob):
            logger.log(DEBUG_14, f"|F ...{relative_p}  -- skipping: matches excluded_files_as_glob {file_as_glob!r}")
            return False
    if not (s.included_top_dirs or s.included_files_as_glob):
        logger.log(DEBUG_11, f"=F ...{relative_p}  -- including all: no included_top_dirs or included_files_as_glob")
        return True
    for file_as_glob in inc_files:
        if file_path.match(file_as_glob):
            logger.log(DEBUG_12, f"=F ...{relative_p}  -- matches included_files_as_glob {file_as_glob!r}")
            return True
    for inc_top_psx in inc_top_dirs_psx:
        if file_path_psx.startswith(inc_top_psx):
            logger.log(DEBUG_12, f"=F ...{relative_p}  -- matches included_top_dirs {inc_top_psx!r}")
            return True
    logger.log(DEBUG_13, f"|F ...{relative_p}  -- skipping file: doesn't match top dir or file glob")
    return False


def find_sep(g: str) -> str:
    """
    included_files_as_glob can use a slash or a backslash as a path separator
    :return the path separator which is used
    :raise ValueError if both backslash and slash are found in the glob
    """
    msg = 'Found both a backslash and a slash in `{}` - expected either one or the other'
    sep = None
    if SLASH in g:
        sep = SLASH
        if BACKSLASH in g:
            raise ValueError(msg.format(g))
    elif BACKSLASH in g:
        sep = BACKSLASH
    return sep


def make_relative_p(path: Path, base_dir: Path, with_leading_slash=False) -> str:
    relative_p = path.as_posix().removeprefix(base_dir.as_posix())
    return relative_p.removeprefix(SLASH) if not with_leading_slash else relative_p


def find_matching_pattern(relative_p: str, patterns: list[Pattern]):
    # logger.debug(f"{relative_p}, {[p.pattern for p in patterns]}")
    for rx in patterns:
        if rx.search(relative_p):
            return rx.pattern


def sorted_files_by_stem_then_suffix_ignoring_case(matching_files: Iterable[Path]):
    """sort by stem then suffix, i.e. 'abc.txt' before 'abc(2).txt'; ignore case"""
    return sorted(matching_files, key=lambda x: (x.stem.lower(), x.suffix.lower()))


class Rumar:
    """
    Creates a directory named as the original file, containing a TARred copy of the file, optionally compressed.
    Files are added to the TAR archive only if they were changed (mtime, size), as compared to the last archive.
    The directory containing TAR files is placed in a mirrored directory hierarchy.
    """
    BLANK = ''
    RX_NONE = re.compile('')
    MTIME_SEP = '~'
    COLON = ':'
    COMMA = ','
    T = 'T'
    UNDERSCORE = '_'
    DOT_TAR = '.tar'
    DOT_ZIPX = '.zipx'
    SYMLINK_COMPRESSLEVEL = 3
    COMPRESSLEVEL = 'compresslevel'
    COMPRESSION = 'compression'
    PRESET = 'preset'
    SYMLINK_FORMAT_COMPRESSLEVEL = RumarFormat.TGZ, {COMPRESSLEVEL: SYMLINK_COMPRESSLEVEL}
    NOCOMPRESSION_FORMAT_COMPRESSLEVEL = RumarFormat.TAR, {}
    LNK = 'LNK'
    ARCHIVE_FORMAT_TO_MODE = {RumarFormat.TAR: 'x', RumarFormat.TGZ: 'x:gz', RumarFormat.TBZ: 'x:bz2', RumarFormat.TXZ: 'x:xz'}
    RX_ARCHIVE_SUFFIX = re.compile(r'\.(tar(\.(gz|bz2|xz))?|zipx)$')
    CHECKSUM_SUFFIX = '.sha256'
    _path_to_lstat: dict[Path, os.stat_result] = {}
    STEMS = 'stems'
    PATHS = 'paths'

    def __init__(self, profile_to_settings: ProfileToSettings):
        self._profile_to_settings = profile_to_settings
        self._profile: Optional[str] = None
        self._suffix_size_stems_and_paths: dict[str, dict[int, dict]] = {}

    @staticmethod
    def can_ignore_for_archive(lstat: os.stat_result) -> bool:
        mode = lstat.st_mode
        return stat.S_ISSOCK(mode) or stat.S_ISDOOR(mode)

    @staticmethod
    def find_last_file_in_dir(archive_container_dir: Path, pattern: Pattern = None) -> Optional[os.DirEntry]:
        for dir_entry in sorted(os.scandir(archive_container_dir), key=lambda x: x.name, reverse=True):
            if dir_entry.is_file():
                if pattern is None:
                    return dir_entry
                elif pattern.search(dir_entry.name):
                    return dir_entry

    @staticmethod
    def compute_checksum_of_file_in_archive(archive: Union[os.DirEntry, Path]) -> Optional[str]:
        with tarfile.open(archive) as tf:
            member = tf.getmembers()[0]
            return sha256(tf.extractfile(member).read()).hexdigest()

    @staticmethod
    def set_mtime(target_path: Path, mtime: datetime):
        try:
            os.utime(target_path, (0, mtime.timestamp()))
        except:
            logger.error(f">> error setting mtime -> {sys.exc_info()}")

    @classmethod
    def cached_lstat(cls, path: Path):
        return cls._path_to_lstat.setdefault(path, path.lstat())

    @classmethod
    def to_mtime_str(cls, dt: datetime) -> str:
        """archive-file stem - first part"""
        if dt.utcoffset() is None:
            dt = dt.astimezone()
        return dt.astimezone().isoformat().replace(cls.COLON, cls.COMMA).replace(cls.T, cls.UNDERSCORE)

    @classmethod
    def from_mtime_str(cls, s: str) -> datetime:
        return datetime.fromisoformat(s.replace(cls.UNDERSCORE, cls.T).replace(cls.COMMA, cls.COLON))

    @classmethod
    def calc_checksum_file_path(cls, archive_path: Path) -> Path:
        core = cls.extract_core(archive_path.name)
        return archive_path.with_name(f"{core}{cls.CHECKSUM_SUFFIX}")

    @classmethod
    def extract_mtime_size(cls, archive_path: Optional[Path]) -> Optional[tuple[str, int]]:
        if archive_path is None:
            return None
        core = cls.extract_core(archive_path.name)
        return cls.split_mtime_size(core)

    @classmethod
    def extract_core(cls, basename: str) -> str:
        """Example: 2023-04-30_09,48,20.872144+02,00~123#a7b6de.tar.gz => 2023-04-30_09,48,20+02,00~123#a7b6de"""
        core = cls.RX_ARCHIVE_SUFFIX.sub('', basename)
        if core == basename:
            raise RuntimeError('basename: ' + basename)
        return core

    @classmethod
    def split_ext(cls, basename: str) -> tuple[str, str]:
        """Example: 2023-04-30_09,48,20.872144+02,00~123.tar.gz => 2023-04-30_09,48,20+02,00~123 .gz"""
        raise NotImplementedError('this method needs work after the addition of zipx')
        try:
            core, post_tar_ext = basename.rsplit(cls.DOT_TAR, 1)
        except ValueError:
            print(basename)
            raise
        return core, f"{cls.DOT_TAR}{post_tar_ext}"

    @classmethod
    def split_mtime_size(cls, core: str) -> tuple[str, int]:
        """Example: 2023-04-30_09,48,20.872144+02,00~123~ab12~LNK => 2023-04-30_09,48,20.872144+02,00 123 ab12 LNK"""
        split_result = core.split(cls.MTIME_SEP)
        mtime_str = split_result[0]
        size = int(split_result[1])
        return mtime_str, size

    @classmethod
    def calc_archive_path(cls, archive_container_dir: Path, archive_format: RumarFormat, mtime_str: str, size: int, comment: str = None) -> Path:
        return archive_container_dir / f"{mtime_str}{cls.MTIME_SEP}{size}{cls.MTIME_SEP + comment if comment else cls.BLANK}.{archive_format.value}"

    @property
    def s(self) -> Settings:
        return self._profile_to_settings[self._profile]

    def create_for_all_profiles(self):
        for profile in self._profile_to_settings:
            self.create_for_profile(profile)

    def create_for_profile(self, profile: str):
        """Create a backup for the specified profile
        """
        logger.info(f"{profile=}")
        self._profile = profile  # for self.s to work
        for p in self.source_files:
            relative_p = make_relative_p(p, self.s.source_dir)
            lstat = self.cached_lstat(p)  # don't follow symlinks - pathlib calls stat for each is_*()
            mtime = lstat.st_mtime
            mtime_dt = datetime.fromtimestamp(mtime).astimezone()
            mtime_str = self.to_mtime_str(mtime_dt)
            size = lstat.st_size
            latest_archive = self._find_latest_archive(relative_p)
            latest = self.extract_mtime_size(latest_archive)
            archive_container_dir = self.calc_archive_container_dir(relative_p=relative_p)
            if latest is None:
                # no previous backup found
                self._create(CreateReason.NEW, p, relative_p, archive_container_dir, mtime_str, size)
            else:
                latest_mtime_str, latest_size = latest
                latest_mtime_dt = self.from_mtime_str(latest_mtime_str)
                is_changed = False
                checksum = None
                if mtime_dt > latest_mtime_dt:
                    if size != latest_size:
                        is_changed = True
                    else:
                        is_changed = False
                        if self.s.sha256_comparison_if_same_size:
                            checksum_file = self.calc_checksum_file_path(latest_archive)
                            if not checksum_file.exists():
                                latest_checksum = self.compute_checksum_of_file_in_archive(latest_archive)
                                logger.info(f':- {relative_p}  {latest_mtime_str}  {latest_checksum}')
                                checksum_file.write_text(latest_checksum)
                            else:
                                latest_checksum = checksum_file.read_text()
                            checksum = sha256(p.open('rb').read()).hexdigest()
                            is_changed = checksum != latest_checksum
                        else:
                            pass
                            # newer mtime, same size, not instructed to do checksum comparison => no backup
                if is_changed:
                    if checksum:  # save checksum, if it was calculated
                        checksum_file = archive_container_dir / f"{mtime_str}{self.MTIME_SEP}{size}{self.CHECKSUM_SUFFIX}"
                        logger.info(f':- {relative_p}  {mtime_str}  {checksum}')
                        checksum_file.write_text(checksum)
                    # file has changed as compared to the last backup
                    logger.info(f":= {relative_p}  {latest_mtime_str}  {latest_size} =: last backup")
                    self._create(CreateReason.CHANGED, p, relative_p, archive_container_dir, mtime_str, size)
        self._profile = None  # safeguard so that self.s will complain

    def _find_latest_archive(self, relative_p: str) -> Optional[Path]:
        archive_container_dir = self.calc_archive_container_dir(relative_p=relative_p)
        if not archive_container_dir.exists():
            return None
        latest_dir_entry = self.find_last_file_in_dir(archive_container_dir, self.RX_ARCHIVE_SUFFIX)
        return Path(latest_dir_entry) if latest_dir_entry else None

    def _create(self, create_reason: CreateReason, path: Path, relative_p: str, archive_container_dir: Path, mtime_str: str, size: int):
        if self.s.archive_format == RumarFormat.ZIPX:
            self._create_zipx(create_reason, path, relative_p, archive_container_dir, mtime_str, size)
        else:
            self._create_tar(create_reason, path, relative_p, archive_container_dir, mtime_str, size)

    def _create_tar(self, create_reason: CreateReason, path: Path, relative_p: str, archive_container_dir: Path, mtime_str: str, size: int):
        archive_container_dir.mkdir(parents=True, exist_ok=True)
        sign = create_reason.value
        logger.info(f"{sign} {relative_p}  {mtime_str}  {size} {sign} {archive_container_dir}")
        archive_format, compresslevel_kwargs = self.calc_archive_format_and_compresslevel_kwargs(path)
        mode = self.ARCHIVE_FORMAT_TO_MODE[archive_format]
        is_lnk = stat.S_ISLNK(self.cached_lstat(path).st_mode)
        archive_path = self.calc_archive_path(archive_container_dir, archive_format, mtime_str, size, self.LNK if is_lnk else self.BLANK)
        with tarfile.open(archive_path, mode, format=self.s.tar_format, **compresslevel_kwargs) as tf:
            tf.add(path, arcname=path.name)

    def _create_zipx(self, create_reason: CreateReason, path: Path, relative_p: str, archive_container_dir: Path, mtime_str: str, size: int):
        archive_container_dir.mkdir(parents=True, exist_ok=True)
        sign = create_reason.value
        logger.info(f"{sign} {relative_p}  {mtime_str}  {size} {sign} {archive_container_dir}")
        if path.suffix.lower() in self.s.suffixes_without_compression:
            kwargs = {self.COMPRESSION: zipfile.ZIP_STORED}
        else:
            kwargs = {self.COMPRESSION: self.s.zip_compression_method, self.COMPRESSLEVEL: self.s.compression_level}
        is_lnk = stat.S_ISLNK(self.cached_lstat(path).st_mode)
        archive_path = self.calc_archive_path(archive_container_dir, RumarFormat.ZIPX, mtime_str, size, self.LNK if is_lnk else self.BLANK)
        with pyzipper.AESZipFile(archive_path, 'w', encryption=pyzipper.WZ_AES, **kwargs) as zf:
            zf.setpassword(self.s.password.encode())
            zf.write(path, arcname=path.name)

    def calc_archive_container_dir(self, *, relative_p: Optional[str] = None, path: Optional[Path] = None) -> Path:
        assert relative_p or path, '** either relative_p or path must be provided'
        if not relative_p:
            relative_p = make_relative_p(path, self.s.source_dir)
        return self.s.backup_base_dir_for_profile / relative_p

    def calc_archive_format_and_compresslevel_kwargs(self, path: Path) -> tuple[RumarFormat, dict]:
        if (
                path.is_absolute() and  # for gardner.repack, which has only arc_name
                stat.S_ISLNK(self.cached_lstat(path).st_mode)
        ):
            return self.SYMLINK_FORMAT_COMPRESSLEVEL
        elif path.suffix.lower() in self.s.suffixes_without_compression or self.s.archive_format == RumarFormat.TAR:
            return self.NOCOMPRESSION_FORMAT_COMPRESSLEVEL
        else:
            key = self.PRESET if self.s.archive_format == RumarFormat.TXZ else self.COMPRESSLEVEL
            return self.s.archive_format, {key: self.s.compression_level}

    @property
    def source_files(self):
        return self.create_optionally_deduped_list_of_matching_files(self.s.source_dir, self.s)

    def create_optionally_deduped_list_of_matching_files(self, top_path: Path, s: Settings):
        matching_files = []
        # the make-iterator logic is not extracted to a function so that logger prints the calling function's name
        if Command.CREATE in s.commands_which_use_filters:
            iterator = iter_matching_files(top_path, s)
            logger.debug(f"{s.commands_which_use_filters=} => iter_matching_files")
        else:
            iterator = iter_all_files(top_path)
            logger.debug(f"{s.commands_which_use_filters=} => iter_all_files")
        for file_path in iterator:
            lstat = self.cached_lstat(file_path)
            if self.can_ignore_for_archive(lstat):
                logger.info(f"-| {file_path}  -- ignoring file for archiving: socket/door")
                continue
            if s.file_deduplication and (duplicate := self.find_duplicate(file_path)):
                logger.info(f"{make_relative_p(file_path, top_path)!r} -- skipping: duplicate of {make_relative_p(duplicate, top_path)!r}")
                continue
            matching_files.append(file_path)
        return sorted_files_by_stem_then_suffix_ignoring_case(matching_files)

    def find_duplicate(self, file_path: Path) -> Optional[Path]:
        """
        a duplicate file has the same suffix and size and part of its name, case-insensitive (suffix, name)
        """
        stem, suffix = os.path.splitext(file_path.name.lower())
        size = self.cached_lstat(file_path).st_size
        if size_to_stems_and_paths := self._suffix_size_stems_and_paths.get(suffix):
            if stems_and_paths := size_to_stems_and_paths.get(size):
                if stems_and_paths:
                    stems = stems_and_paths[self.STEMS]
                    for index, s in enumerate(stems):
                        if stem in s or s in stem:
                            return stems_and_paths[self.PATHS][index]
        # no record; create one
        stems_and_paths = self._suffix_size_stems_and_paths.setdefault(suffix, {}).setdefault(size, {})
        stems_and_paths.setdefault(self.STEMS, []).append(stem)
        stems_and_paths.setdefault(self.PATHS, []).append(file_path)

    def extract_all(self, extract_root: Path):
        raise RuntimeError('not implemented')


class Broom:
    DASH = '-'
    DOT = '.'

    def __init__(self, profile_to_settings: ProfileToSettings):
        self._profile_to_settings = profile_to_settings
        self._db = BroomDB()

    @classmethod
    def is_archive(cls, name: str, archive_format: str) -> bool:
        return (name.endswith(cls.DOT + archive_format) or
                name.endswith(cls.DOT + RumarFormat.TAR.value))

    @staticmethod
    def is_checksum(name: str) -> bool:
        return name.endswith(Rumar.CHECKSUM_SUFFIX)

    @classmethod
    def extract_date_from_name(cls, name: str) -> date:
        iso_date_string = name[:10]
        y, m, d = iso_date_string.split(cls.DASH)
        return date(int(y), int(m), int(d))

    def sweep_all_profiles(self, *, is_dry_run: bool):
        for profile in self._profile_to_settings:
            self.sweep_profile(profile, is_dry_run=is_dry_run)

    def sweep_profile(self, profile, *, is_dry_run: bool):
        logger.info(profile)
        s = self._profile_to_settings[profile]
        self.gather_info(s)
        self.delete_files(is_dry_run)

    def gather_info(self, s: Settings):
        archive_format = RumarFormat(s.archive_format).value
        date_older_than_x_days = date.today() - timedelta(days=s.min_age_in_days_of_backups_to_sweep)
        # the make-iterator logic is not extracted to a function so that logger prints the calling function's name
        if Command.SWEEP in s.commands_which_use_filters:
            iterator = iter_matching_files(s.backup_base_dir_for_profile, s)
            logger.debug(f"{s.commands_which_use_filters=} => iter_matching_files")
        else:
            iterator = iter_all_files(s.backup_base_dir_for_profile)
            logger.debug(f"{s.commands_which_use_filters=} => iter_all_files")
        old_enough_file_to_mdate = {}
        for path in iterator:
            if self.is_archive(path.name, archive_format):
                mdate = self.extract_date_from_name(path.name)
                if mdate <= date_older_than_x_days:
                    old_enough_file_to_mdate[path] = mdate
            elif not self.is_checksum(path.name):
                logger.warning(f":! {path.as_posix()}  is unexpected (not an archive)")
        for path in sorted_files_by_stem_then_suffix_ignoring_case(old_enough_file_to_mdate):
            self._db.insert(path, mdate=old_enough_file_to_mdate[path])
        self._db.commit()
        self._db.update_counts(s)

    def delete_files(self, is_dry_run):
        logger.log(METHOD_17, f"{is_dry_run=}")
        rm_action_info = 'would be removed' if is_dry_run else '-- removing'
        for dirname, basename, d, w, m, d_rm, w_rm, m_rm in self._db.iter_marked_for_removal():
            path = Path(dirname, basename)
            logger.info(f"-- {path.as_posix()}  {rm_action_info} because it's #{m_rm} in month {m}, #{w_rm} in week {w}, #{d_rm} in day {d}")
            if not is_dry_run:
                path.unlink()


class BroomDB:
    DATABASE = me.with_suffix('.sqlite') if logger.level <= logging.DEBUG else ':memory:'
    TABLE_PREFIX = 'broom'
    TABLE_DT_FRMT = '_%Y%m%d_%H%M%S'
    DATE_FORMAT = '%Y-%m-%d'
    WEEK_FORMAT = '%Y-%W'  # Monday as the first day of the week, zero-padded
    WEEK_ONLY_FORMAT = '%W'
    MONTH_FORMAT = '%Y-%m'
    DUNDER = '__'

    def __init__(self):
        self._db = sqlite3.connect(self.DATABASE)
        self._table = f"{self.TABLE_PREFIX}{datetime.now().strftime(self.TABLE_DT_FRMT)}"
        logger.debug(f"{self.DATABASE} | {self._table}")
        self._create_table_if_not_exists()

    @classmethod
    def calc_week(cls, mdate: date) -> str:
        """
        consider week 0 as previous year's last week
        """
        m = mdate.month
        d = mdate.day
        if m == 1 and d < 7 and mdate.strftime(cls.WEEK_ONLY_FORMAT) == '00':
            mdate = mdate.replace(day=1) - timedelta(days=1)
        return mdate.strftime(cls.WEEK_FORMAT)

    def _create_table_if_not_exists(self):
        ddl = dedent(f"""\
            CREATE TABLE IF NOT EXISTS {self._table} (
                id INTEGER PRIMARY KEY AUTOINCREMENT,
                dirname TEXT NOT NULL,
                basename TEXT NOT NULL,
                d TEXT NOT NULL,
                w TEXT NOT NULL,
                m TEXT NOT NULL,
                d_rm TEXT,
                w_rm TEXT,
                m_rm TEXT
            )
            """)
        self._db.execute(ddl)

    def _create_indexes_if_not_exist(self):
        index_ddls = (f"CREATE INDEX IF NOT EXISTS idx_dirname_d ON {self._table} (dirname, d)",
                      f"CREATE INDEX IF NOT EXISTS idx_dirname_w ON {self._table} (dirname, w)",
                      f"CREATE INDEX IF NOT EXISTS idx_dirname_m ON {self._table} (dirname, m)")
        for ddl in index_ddls:
            self._db.execute(ddl)

    def insert(self, path: Path, mdate: date, should_commit=False):
        # logger.log(METHOD_17, f"{path.as_posix()}")
        params = (
            path.parent.as_posix(),
            path.name,
            mdate.strftime(self.DATE_FORMAT),
            self.calc_week(mdate),
            mdate.strftime(self.MONTH_FORMAT),
        )
        ins_stmt = f"INSERT INTO {self._table} (dirname, basename, d, w, m) VALUES (?,?,?,?,?)"
        self._db.execute(ins_stmt, params)
        if should_commit:
            self._db.commit()

    def commit(self):
        self._db.commit()

    def update_counts(self, s: Settings):
        self._create_indexes_if_not_exist()
        self._update_d_rm(s)
        self._update_w_rm(s)
        self._update_m_rm(s)

    def _update_d_rm(self, s: Settings):
        """Sets d_rm, putting the information about 
        backup-file number in a day to be removed,
        maximal backup-file number in a day to be removed,
        count of backups pef files in a day,
        backups to keep per file in a day.
        To find the files, the SQL query looks for 
        months with the files count bigger than monthly backups to keep,
        weeks with the files count bigger than weekly backups to keep,
        days with the files count bigger than daily backups to keep.
        """
        stmt = dedent(f"""\
        SELECT * FROM (
            SELECT br.dirname, br.d, br.id, dd.cnt, row_number() OVER win1 AS num
            FROM {self._table} br
            JOIN (
                SELECT dirname, m, count(*) cnt
                FROM {self._table} 
                GROUP BY dirname, m
                HAVING count(*) > {s.number_of_backups_per_month_to_keep}
            ) mm ON br.dirname = mm.dirname AND br.m = mm.m
            JOIN (
                SELECT dirname, w, count(*) cnt
                FROM {self._table} 
                GROUP BY dirname, w
                HAVING count(*) > {s.number_of_backups_per_week_to_keep}
            ) ww ON br.dirname = ww.dirname AND br.w = ww.w
            JOIN (
                SELECT dirname, d, count(*) cnt
                FROM {self._table} 
                GROUP BY dirname, d
                HAVING count(*) > {s.number_of_backups_per_day_to_keep}
            ) dd ON br.dirname = dd.dirname AND br.d = dd.d
            WINDOW win1 AS (PARTITION BY br.dirname, br.d ORDER BY br.dirname, br.d, br.id)
        )
        WHERE num <= cnt - {s.number_of_backups_per_day_to_keep}
        ORDER BY dirname, d, id
        """)
        db = self._db
        rows = db.execute(stmt).fetchall()
        cur = db.cursor()
        for row in rows:
            dirname, d, broom_id, cnt, num = row
            max_num = max(row[4] for row in rows if row[0] == dirname and row[1] == d)
            updt_stmt = dedent(f"""\
                UPDATE {self._table}
                SET d_rm = '{num} of {max_num} (max {cnt} - {s.number_of_backups_per_day_to_keep})'
                WHERE id = ?
                """)
            cur.execute(updt_stmt, (broom_id,))
        db.commit()

    def _update_w_rm(self, s: Settings):
        """Sets w_rm, putting the information about 
        backup-file number in a week to be removed,
        maximal backup-file number in a week to be removed,
        count of all backups per file in a week,
        backups to keep per file in a week.
        To find the files, the SQL query looks for
        days marked for removal, calculated based on
        months with the files count bigger than monthly backups to keep,
        weeks with the files count bigger than weekly backups to keep,
        days with the files count bigger than daily backups to keep.
        """
        stmt = dedent(f"""\
        SELECT * FROM (
            SELECT br.dirname, br.w, br.id, ww.cnt, row_number() OVER win1 AS num
            FROM {self._table} br
            JOIN (
                SELECT dirname, w, count(*) cnt
                FROM {self._table} 
                GROUP BY dirname, w
                HAVING count(*) > {s.number_of_backups_per_week_to_keep}
            ) ww ON br.dirname = ww.dirname AND br.w = ww.w
            WHERE br.d_rm IS NOT NULL
            WINDOW win1 AS (PARTITION BY br.dirname, br.w ORDER BY br.dirname, br.w, br.id)
        )
        WHERE num <= cnt - {s.number_of_backups_per_week_to_keep}
        ORDER BY dirname, w, id
        """)
        db = self._db
        rows = db.execute(stmt).fetchall()
        cur = db.cursor()
        for row in rows:
            dirname, w, broom_id, cnt, num = row
            max_num = max(row[4] for row in rows if row[0] == dirname and row[1] == w)
            updt_stmt = dedent(f"""\
                UPDATE {self._table}
                SET w_rm = '{num} of {max_num} (max {cnt} - {s.number_of_backups_per_week_to_keep})'
                WHERE id = ?
                """)
            cur.execute(updt_stmt, (broom_id,))
        db.commit()

    def _update_m_rm(self, s: Settings):
        """Sets m_rm, putting the information about 
        backup-file number in a month to be removed,
        maximal backup-file number in a month to be removed,
        count of all backups per file in a month,
        backups to keep per file in a month.
        To find the files, the SQL query looks for 
        weeks marked for removal, calculated based on
        months with the files count bigger than monthly backups to keep,
        weeks with the files count bigger than weekly backups to keep,
        days with the files count bigger than daily backups to keep.
        """
        stmt = dedent(f"""\
        SELECT * FROM (
            SELECT br.dirname, br.m, br.id, mm.cnt, row_number() OVER win1 AS num
            FROM {self._table} br
            JOIN (
                SELECT dirname, m, count(*) cnt
                FROM {self._table} 
                GROUP BY dirname, m
                HAVING count(*) > {s.number_of_backups_per_month_to_keep}
            ) mm ON br.dirname = mm.dirname AND br.m = mm.m
            WHERE br.w_rm IS NOT NULL
            WINDOW win1 AS (PARTITION BY br.dirname, br.m ORDER BY br.dirname, br.m, br.id)
        )
        WHERE num <= cnt - {s.number_of_backups_per_month_to_keep}
        ORDER BY dirname, m, id
        """)
        db = self._db
        rows = db.execute(stmt).fetchall()
        cur = db.cursor()
        for row in rows:
            dirname, m, broom_id, cnt, num = row
            max_num = max(row[4] for row in rows if row[0] == dirname and row[1] == m)
            updt_stmt = dedent(f"""\
                UPDATE {self._table}
                SET m_rm = '{num} of {max_num} (max {cnt} - {s.number_of_backups_per_month_to_keep})'
                WHERE id = ?
                """)
            cur.execute(updt_stmt, (broom_id,))
        db.commit()

    def iter_marked_for_removal(self) -> Iterator[tuple[str, str, str, str, str, str, str, str]]:
        stmt = dedent(f"""\
            SELECT dirname, basename, d, w, m, d_rm, w_rm, m_rm
            FROM {self._table}
            WHERE m_rm IS NOT NULL
            ORDER BY dirname, basename
            """)
        for row in self._db.execute(stmt):
            yield row


if __name__ == '__main__':
    main()<|MERGE_RESOLUTION|>--- conflicted
+++ resolved
@@ -260,13 +260,10 @@
       for zipx encryption
     compression_level: int = 3
       used by: create
-<<<<<<< HEAD
       for the formats 'tar.gz', 'tar.bz2', 'tar.xz', 'zipx': compression level from 0 to 9
     no_compression_suffixes_default: str = '7z,zip,jar,rar,tgz,gz,tbz,bz2,xz,zst,zstd,xlsx,docx,pptx,ods,odt,odp,odg,odb,epub,mobi,png,jpg,gif,mp4,mov,avi,mp3,m4a,aac,ogg,ogv,kdbx'
-=======
       for the formats 'tar.gz', 'tar.bz2', 'tar.xz': compression level from 0 to 9
     no_compression_suffixes_default: str = '7z,zip,zipx,jar,rar,tgz,gz,tbz,bz2,xz,zst,zstd,xlsx,docx,pptx,ods,odt,odp,odg,odb,epub,mobi,png,jpg,gif,mp4,mov,avi,mp3,m4a,aac,ogg,ogv,kdbx'
->>>>>>> a0982b8a
       used by: create
       comma-separated string of lower-case suffixes for which to use uncompressed tar
     no_compression_suffixes: str = ''
